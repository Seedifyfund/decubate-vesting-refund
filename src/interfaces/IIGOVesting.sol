// SPDX-License-Identifier: MIT
//** DCB Vesting Interface */

pragma solidity ^0.8.17;

interface IIGOVesting {
    struct ContractSetup {
        address _innovator;
        address _paymentReceiver;
        address _admin;
        address _vestedToken;
        uint256 _platformFee;
        uint256 _totalTokenOnSale;
        uint256 _gracePeriod;
        uint256 _decimals;
    }

    struct VestingSetup {
        uint32 _startTime;
        uint32 _cliff;
        uint32 _duration;
        uint16 _initialUnlockPercent;
    }

    struct UserTag {
        //review: refunded should be last item in struct, after refundDate
        //actually, better to delete "refunded" and use paymentAmount => if = 0 => funds were refunded
        uint8 refunded;
        uint32 refundDate;
        uint256 paymentAmount;
        uint256 tokenAmount;
        uint256 refundFee;
    }

    struct HasWhitelist {
        uint256 arrIdx;
        bool active;
    }

    struct VestingPool {
        uint32 start;
        uint32 cliff;
        uint32 duration;
        uint16 initialUnlockPercent;
        //review: move these 2 lines to the first place
        WhitelistInfo[] whitelistPool;
        mapping(address => HasWhitelist) hasWhitelist;
    }

    struct VestingInfo {
        uint32 start;
        uint32 cliff;
        uint32 duration;
        uint16 initialUnlockPercent;
    }

    struct WhitelistInfo {
        address wallet;
        //review: joinDate should be moved to the end
        uint32 joinDate;
        uint256 amount;
        uint256 distributedAmount;
    }

    event BuybackAndBurn(uint256 amount);
    event Claim(address indexed token, uint256 amount, uint256 time);
    //review: at least one parameter should be indexed
    event CrowdfundingInitialized(ContractSetup c, VestingSetup p);
    event RaisedFundsClaimed(uint256 payment, uint256 remaining);
    event Refund(address indexed wallet, uint256 amount);
    event SetVestingStartTime(uint256 _newStart);
    event SetWhitelist(address indexed wallet, uint256 amount, uint256 value);
    //review: at least one parameter should be indexed
    event TokenClaimInitialized(address _token, VestingSetup p);
    event VestingStrategyAdded(
        uint256 _cliff,
        uint256 _start,
        uint256 _duration,
        uint256 _initialUnlockPercent
    );

<<<<<<< HEAD
    function claimDistribution(
        address _wallet
    ) external returns (bool, uint256);
=======
    //review: indexed
    function claimDistribution() external;
>>>>>>> c55ac821

    //review: indexed
    function claimRaisedFunds(address _paymentToken) external;

    function admin() external view returns (address);

    function getReleasableAmount(
        address _wallet
    ) external view returns (uint256);

    function getVestAmount(address _wallet) external view returns (uint256);

    function getVestingInfo() external view returns (VestingInfo memory);

    function getWhitelist(
        address _wallet
    ) external view returns (WhitelistInfo memory);

    function getWhitelistPool(
        uint256 start,
        uint256 count
    ) external view returns (WhitelistInfo[] memory);

    function gracePeriod() external view returns (uint256);

    function hasWhitelist(address _wallet) external view returns (bool);

    function initializeCrowdfunding(
        ContractSetup calldata c,
        VestingSetup calldata p
    ) external;

    function refund(string calldata _tagId) external;

    function setCrowdfundingWhitelist(
        string calldata _tagId,
        address _wallet,
        uint256 _paymentAmount,
        address _paymentToken,
        uint256 _tokenAmount,
        uint256 _refundFee
    ) external;

    function setToken(address _token) external;

    function setVestingStartTime(uint32 _newStart) external;

    function transferOwnership(address _newOwner) external;

    function vestingPool()
        external
        view
        returns (
            uint32 start,
            uint32 cliff,
            uint32 duration,
            uint16 initialUnlockPercent
        );
}<|MERGE_RESOLUTION|>--- conflicted
+++ resolved
@@ -79,14 +79,9 @@
         uint256 _initialUnlockPercent
     );
 
-<<<<<<< HEAD
     function claimDistribution(
         address _wallet
     ) external returns (bool, uint256);
-=======
-    //review: indexed
-    function claimDistribution() external;
->>>>>>> c55ac821
 
     //review: indexed
     function claimRaisedFunds(address _paymentToken) external;
